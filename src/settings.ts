import {
  Notice,
  Platform,
  Plugin,
  PluginSettingTab,
  Setting,
  SliderComponent,
} from 'obsidian'
import { writable } from 'svelte/store'
import { database } from './database'
import {
  K_DISABLE_OMNISEARCH,
  getTextExtractor,
  isCacheEnabled,
} from './globals'
import type OmnisearchPlugin from './main'

interface WeightingSettings {
  weightBasename: number
  weightDirectory: number
  weightH1: number
  weightH2: number
  weightH3: number
  weightUnmarkedTags: number
}

export interface OmnisearchSettings extends WeightingSettings {
  /** Enables caching to speed up indexing */
  useCache: boolean
  /** Respect the "excluded files" Obsidian setting by downranking results ignored files */
  hideExcluded: boolean
  /** Ignore diacritics when indexing files */
  ignoreDiacritics: boolean
  /** Extensions of plain text files to index, in addition to .md */
  indexedFileTypes: string[]
  /** Enable PDF indexing */
  PDFIndexing: boolean
  /** Enable Images indexing */
  imagesIndexing: boolean
<<<<<<< HEAD
=======
  /** Enable Office documents indexing */
  officeIndexing: boolean
  /** Enable Excalidraw indexing */
  excalidrawIndexing: boolean
>>>>>>> e618d4ca
  /** Enable indexing of unknown files */
  unsupportedFilesIndexing: 'yes' | 'no' | 'default'
  /** Activate the small 🔍 button on Obsidian's ribbon */
  ribbonIcon: boolean
  /** Display the small contextual excerpt in search results */
  showExcerpt: boolean
  /** Render line returns with <br> in excerpts */
  renderLineReturnInExcerpts: boolean
  /** Enable a "create note" button in the Vault Search modal */
  showCreateButton: boolean
  /** Re-execute the last query when opening Omnisearch */
  showPreviousQueryResults: boolean
  /** Key for the welcome message when Obsidian is updated. A message is only shown once. */
  welcomeMessage: string
  /** If a query returns 0 result, try again with more relax conditions */
  simpleSearch: boolean
  highlight: boolean
  splitCamelCase: boolean
  openInNewPane: boolean
  verboseLogging: boolean
  vimLikeNavigationShortcut: boolean
  fuzziness: '0' | '1' | '2'
  httpApiEnabled: boolean
  httpApiPort: string
  httpApiNotice: boolean
}

/**
 * A store to reactively toggle the `showExcerpt` setting on the fly
 */
export const showExcerpt = writable(false)

const needsARestart = `<strong style="color: var(--text-accent)">Needs a restart to fully take effect.</strong>`

export class SettingsTab extends PluginSettingTab {
  plugin: OmnisearchPlugin

  constructor(plugin: OmnisearchPlugin) {
    super(plugin.app, plugin)
    this.plugin = plugin

    showExcerpt.subscribe(async v => {
      settings.showExcerpt = v
      await saveSettings(this.plugin)
    })
  }

  display(): void {
    const { containerEl } = this
    containerEl.empty()

    if (this.app.loadLocalStorage(K_DISABLE_OMNISEARCH) == '1') {
      const span = containerEl.createEl('span')
      span.innerHTML = `<strong style="color: var(--text-accent)">⚠️ OMNISEARCH IS DISABLED ⚠️</strong>`
    }

    // Settings main title
    containerEl.createEl('h2', { text: 'Omnisearch' })

    // Sponsor link - Thank you!
    const divSponsor = containerEl.createDiv()
    divSponsor.innerHTML = `
        <iframe src="https://github.com/sponsors/scambier/button" title="Sponsor scambier" height="35" width="116" style="border: 0;"></iframe>
        <a href='https://ko-fi.com/B0B6LQ2C' target='_blank'><img height='36' style='border:0px;height:36px;' src='https://cdn.ko-fi.com/cdn/kofi2.png?v=3' border='0' alt='Buy Me a Coffee at ko-fi.com' /></a> 
    `

    //#region Indexing

    const indexingDesc = new DocumentFragment()
    indexingDesc.createSpan({}, span => {
      span.innerHTML = `⚠️ <span style="color: var(--text-accent)">Changing indexing settings will clear the cache, and requires a restart of Obsidian.</span><br/><br/>`
      if (getTextExtractor()) {
        span.innerHTML += `
        👍 You have installed <a href="https://github.com/scambier/obsidian-text-extractor">Text Extractor</a>, Omnisearch can use it to index PDFs and images contents.
            <br />Text extraction only works on desktop, but the cache can be synchronized with your mobile device.`
      } else {
        span.innerHTML += `⚠️ Omnisearch requires <a href="https://github.com/scambier/obsidian-text-extractor">Text Extractor</a> to index PDFs and images.`
      }
    })

    new Setting(containerEl)
      .setName('Indexing')
      .setHeading()
      .setDesc(indexingDesc)

    // PDF Indexing
    const indexPDFsDesc = new DocumentFragment()
    indexPDFsDesc.createSpan({}, span => {
      span.innerHTML = `Omnisearch will use Text Extractor to index the content of your PDFs`
    })
    new Setting(containerEl)
      .setName(
        `PDFs content indexing ${getTextExtractor() ? '' : '⚠️ Disabled'}`
      )
      .setDesc(indexPDFsDesc)
      .addToggle(toggle =>
        toggle.setValue(settings.PDFIndexing).onChange(async v => {
          await database.clearCache()
          settings.PDFIndexing = v
          await saveSettings(this.plugin)
        })
      )
      .setDisabled(!getTextExtractor())

    // Images Indexing
    const indexImagesDesc = new DocumentFragment()
    indexImagesDesc.createSpan({}, span => {
      span.innerHTML = `Omnisearch will use Text Extractor to OCR your images and index their content`
    })
    new Setting(containerEl)
      .setName(`Images OCR indexing ${getTextExtractor() ? '' : '⚠️ Disabled'}`)
      .setDesc(indexImagesDesc)
      .addToggle(toggle =>
        toggle.setValue(settings.imagesIndexing).onChange(async v => {
          await database.clearCache()
          settings.imagesIndexing = v
          await saveSettings(this.plugin)
        })
      )
      .setDisabled(!getTextExtractor())

    // Office Documents Indexing
    const indexOfficesDesc = new DocumentFragment()
    indexOfficesDesc.createSpan({}, span => {
      span.innerHTML = `Omnisearch will use Text Extractor to index the content of your office documents (currently <pre style="display:inline">.docx</pre> and <pre style="display:inline">.xlsx</pre>)`
    })
    new Setting(containerEl)
      .setName(
        `Documents content indexing ${getTextExtractor() ? '' : '⚠️ Disabled'}`
      )
      .setDesc(indexOfficesDesc)
      .addToggle(toggle =>
        toggle.setValue(settings.officeIndexing).onChange(async v => {
          await database.clearCache()
          settings.officeIndexing = v
          await saveSettings(this.plugin)
        })
      )
      .setDisabled(!getTextExtractor())

    // Index filenames of unsupported files
    const indexUnsupportedDesc = new DocumentFragment()
    indexUnsupportedDesc.createSpan({}, span => {
      span.innerHTML = `
      Omnisearch can index file<strong>names</strong> of "unsupported" files, such as e.g. <pre style="display:inline">.mp4</pre>
      or non-extracted PDFs & images.<br/>
      "Obsidian setting" will respect the value of "Files & Links > Detect all file extensions"`
    })
    new Setting(containerEl)
      .setName('Index paths of unsupported files')
      .setDesc(indexUnsupportedDesc)
      .addDropdown(dropdown => {
        dropdown
          .addOptions({ yes: 'Yes', no: 'No', default: 'Obsidian setting' })
          .setValue(settings.unsupportedFilesIndexing)
          .onChange(async v => {
            await database.clearCache()
              ; (settings.unsupportedFilesIndexing as any) = v
            await saveSettings(this.plugin)
          })
      })

    // Additional text files to index
    const indexedFileTypesDesc = new DocumentFragment()
    indexedFileTypesDesc.createSpan({}, span => {
      span.innerHTML = `In addition to standard <code>md</code> files, Omnisearch can also index other <strong style="color: var(--text-accent)">PLAINTEXT</strong> files.<br/>
      Add extensions separated by a space, without the dot. Example: "<code>txt org csv</code>".<br />
      ⚠️ <span style="color: var(--text-accent)">Using extensions of non-plaintext files (like .pptx) WILL cause crashes,
      because Omnisearch will try to index their content.</span>`
    })
    new Setting(containerEl)
      .setName('Additional TEXT files to index')
      .setDesc(indexedFileTypesDesc)
      .addText(component => {
        component
          .setValue(settings.indexedFileTypes.join(' '))
          .setPlaceholder('Example: txt org csv')
          .onChange(async v => {
            await database.clearCache()
            settings.indexedFileTypes = v.split(' ')
            await saveSettings(this.plugin)
          })
      })

    //#endregion Indexing

    //#region Behavior

    new Setting(containerEl).setName('Behavior').setHeading()

    // Caching
    new Setting(containerEl)
      .setName('Save index to cache')
      .setDesc(
        'Enable caching to speed up indexing time. In rare cases, the cache write may cause a crash in Obsidian. This option will disable itself if it happens.'
      )
      .addToggle(toggle =>
        toggle.setValue(settings.useCache).onChange(async v => {
          settings.useCache = v
          await saveSettings(this.plugin)
        })
      )

    // Show previous query results
    new Setting(containerEl)
      .setName('Show previous query results')
      .setDesc('Re-executes the previous query when opening Omnisearch.')
      .addToggle(toggle =>
        toggle.setValue(settings.showPreviousQueryResults).onChange(async v => {
          settings.showPreviousQueryResults = v
          await saveSettings(this.plugin)
        })
      )

    // Respect excluded files
    new Setting(containerEl)
      .setName('Respect Obsidian\'s "Excluded Files"')
      .setDesc(
        `By default, files that are in Obsidian\'s "Options > Files & Links > Excluded Files" list are downranked in results.
        Enable this option to completely hide them`
      )
      .addToggle(toggle =>
        toggle.setValue(settings.hideExcluded).onChange(async v => {
          settings.hideExcluded = v
          await saveSettings(this.plugin)
        })
      )

    // Split CamelCaseWords
    const camelCaseDesc = new DocumentFragment()
    camelCaseDesc.createSpan({}, span => {
      span.innerHTML = `Enable this if you want to be able to search for CamelCaseWords as separate words.<br/>        
        ⚠️ <span style="color: var(--text-accent)">Changing this setting will clear the cache.</span><br>
        ${needsARestart}
        `
    })
    new Setting(containerEl)
      .setName('Split CamelCaseWords')
      .setDesc(camelCaseDesc)
      .addToggle(toggle =>
        toggle.setValue(settings.splitCamelCase).onChange(async v => {
          await database.clearCache()
          settings.splitCamelCase = v
          await saveSettings(this.plugin)
        })
      )

    // Simpler search
    new Setting(containerEl)
      .setName('Simpler search')
      .setDesc(
        `Enable this if Obsidian often freezes while making searches.
        Words shorter than 3 characters won't be used as prefixes; this can reduce search delay but will return fewer results.`
      )
      .addToggle(toggle =>
        toggle.setValue(settings.simpleSearch).onChange(async v => {
          settings.simpleSearch = v
          await saveSettings(this.plugin)
        })
      )

    // Open in new pane
    new Setting(containerEl)
      .setName('Open in new pane')
      .setDesc(
        'Open and create files in a new pane instead of the current pane.'
      )
      .addToggle(toggle =>
        toggle.setValue(settings.openInNewPane).onChange(async v => {
          settings.openInNewPane = v
          await saveSettings(this.plugin)
        })
      )

    // Set Vim like navigation keys
    new Setting(containerEl)
      .setName('Set Vim like navigation keys')
      .setDesc(
        'Navigate down the results with Ctrl/⌘ + J/N, or navigate up with Ctrl/⌘ + K/P'
      )
      .addToggle(toggle =>
        toggle
          .setValue(settings.vimLikeNavigationShortcut)
          .onChange(async v => {
            settings.vimLikeNavigationShortcut = v
            await saveSettings(this.plugin)
          })
      )

    // Fuzziness
    new Setting(containerEl)
      .setName('Fuzziness')
      .setDesc(
        "Define the level of fuzziness for the search. The higher the fuzziness, the more results you'll get."
      )
      .addDropdown(dropdown =>
        dropdown
          .addOptions({
            0: 'Exact match',
            1: 'Not too fuzzy',
            2: 'Fuzzy enough',
          })
          .setValue(settings.fuzziness)
          .onChange(async v => {
            if (!['0', '1', '2'].includes(v)) {
              v = '2'
            }
            settings.fuzziness = v as '0' | '1' | '2'
            await saveSettings(this.plugin)
          })
      )

    //#endregion Behavior

    //#region User Interface

    new Setting(containerEl).setName('User Interface').setHeading()

    // Show Ribbon Icon
    new Setting(containerEl)
      .setName('Show ribbon button')
      .setDesc('Add a button on the sidebar to open the Vault search modal.')
      .addToggle(toggle =>
        toggle.setValue(settings.ribbonIcon).onChange(async v => {
          settings.ribbonIcon = v
          await saveSettings(this.plugin)
          if (v) {
            this.plugin.addRibbonButton()
          } else {
            this.plugin.removeRibbonButton()
          }
        })
      )

    // Show context excerpt
    new Setting(containerEl)
      .setName('Show excerpts')
      .setDesc(
        'Shows the contextual part of the note that matches the search. Disable this to only show filenames in results.'
      )
      .addToggle(toggle =>
        toggle.setValue(settings.showExcerpt).onChange(async v => {
          showExcerpt.set(v)
        })
      )

    // Keep line returns in excerpts
    new Setting(containerEl)
      .setName('Render line return in excerpts')
      .setDesc(
        'Activate this option to render line returns in result excerpts.'
      )
      .addToggle(toggle =>
        toggle
          .setValue(settings.renderLineReturnInExcerpts)
          .onChange(async v => {
            settings.renderLineReturnInExcerpts = v
            await saveSettings(this.plugin)
          })
      )

    // Show "Create note" button
    const createBtnDesc = new DocumentFragment()
    createBtnDesc.createSpan({}, span => {
      span.innerHTML = `Shows a button next to the search input, to create a note.
        Acts the same as the <code>shift ↵</code> shortcut, can be useful for mobile device users.`
    })
    new Setting(containerEl)
      .setName('Show "Create note" button')
      .setDesc(createBtnDesc)
      .addToggle(toggle =>
        toggle.setValue(settings.showCreateButton).onChange(async v => {
          settings.showCreateButton = v
          await saveSettings(this.plugin)
        })
      )

    // Highlight results
    new Setting(containerEl)
      .setName('Highlight matching words in results')
      .setDesc(
        'Will highlight matching results when enabled. See README for more customization options.'
      )
      .addToggle(toggle =>
        toggle.setValue(settings.highlight).onChange(async v => {
          settings.highlight = v
          await saveSettings(this.plugin)
        })
      )

    //#endregion User Interface

    //#region Results Weighting

    new Setting(containerEl).setName('Results weighting').setHeading()

    new Setting(containerEl)
      .setName(
        `File name & declared aliases (default: ${DEFAULT_SETTINGS.weightBasename})`
      )
      .addSlider(cb => this.weightSlider(cb, 'weightBasename'))

    new Setting(containerEl)
      .setName(`File directory (default: ${DEFAULT_SETTINGS.weightDirectory})`)
      .addSlider(cb => this.weightSlider(cb, 'weightDirectory'))

    new Setting(containerEl)
      .setName(`Headings level 1 (default: ${DEFAULT_SETTINGS.weightH1})`)
      .addSlider(cb => this.weightSlider(cb, 'weightH1'))

    new Setting(containerEl)
      .setName(`Headings level 2 (default: ${DEFAULT_SETTINGS.weightH2})`)
      .addSlider(cb => this.weightSlider(cb, 'weightH2'))

    new Setting(containerEl)
      .setName(`Headings level 3 (default: ${DEFAULT_SETTINGS.weightH3})`)
      .addSlider(cb => this.weightSlider(cb, 'weightH3'))

    new Setting(containerEl)
      .setName(
        `Tags without the # (default: ${DEFAULT_SETTINGS.weightUnmarkedTags})`
      )
      .addSlider(cb => this.weightSlider(cb, 'weightUnmarkedTags'))

    //#endregion Results Weighting

    //#region Debugging

    new Setting(containerEl).setName('Debugging').setHeading()

    new Setting(containerEl)
      .setName('Enable verbose logging')
      .setDesc(
        "Adds a LOT of logs for debugging purposes. Don't forget to disable it."
      )
      .addToggle(toggle =>
        toggle.setValue(settings.verboseLogging).onChange(async v => {
          settings.verboseLogging = v
          await saveSettings(this.plugin)
        })
      )

    //#endregion Debugging

    //#region HTTP Server

    if (!Platform.isMobile) {
      const httpServerDesc = new DocumentFragment()
      httpServerDesc.createSpan({}, span => {
        span.innerHTML = `Omnisearch can be used through a simple HTTP server (<a href="https://publish.obsidian.md/omnisearch/Public+API+%26+URL+Scheme#HTTP+Server">more information</a>).`
      })
      new Setting(containerEl)
        .setName('API Access Through HTTP')
        .setHeading()
        .setDesc(httpServerDesc)

      new Setting(containerEl)
        .setName('Enable the HTTP server')
        .addToggle(toggle =>
          toggle.setValue(settings.httpApiEnabled).onChange(async v => {
            settings.httpApiEnabled = v
            if (v) {
              this.plugin.apiHttpServer.listen(settings.httpApiPort)
            } else {
              this.plugin.apiHttpServer.close()
            }
            await saveSettings(this.plugin)
          })
        )

      new Setting(containerEl).setName('HTTP Port').addText(component => {
        component
          .setValue(settings.httpApiPort)
          .setPlaceholder('51361')
          .onChange(async v => {
            if (parseInt(v) > 65535) {
              v = settings.httpApiPort
              component.setValue(settings.httpApiPort)
            }
            settings.httpApiPort = v
            if (settings.httpApiEnabled) {
              this.plugin.apiHttpServer.close()
              this.plugin.apiHttpServer.listen(settings.httpApiPort)
            }
            await saveSettings(this.plugin)
          })
      })

      new Setting(containerEl)
        .setName('Show a notification when the server starts')
        .setDesc(
          'Will display a notification if the server is enabled, at Obsidian startup.'
        )
        .addToggle(toggle =>
          toggle.setValue(settings.httpApiNotice).onChange(async v => {
            settings.httpApiNotice = v
            await saveSettings(this.plugin)
          })
        )
    }

    //#endregion HTTP Server

    //#region Danger Zone
    new Setting(containerEl).setName('Danger Zone').setHeading()

    // Ignore diacritics
    const diacriticsDesc = new DocumentFragment()
    diacriticsDesc.createSpan({}, span => {
      span.innerHTML = `Normalize diacritics in search terms. Words like "brûlée" or "žluťoučký" will be indexed as "brulee" and "zlutoucky".<br/>
        ⚠️ <span style="color: var(--text-accent)">You probably should <strong>NOT</strong> disable this.</span><br>
        ⚠️ <span style="color: var(--text-accent)">Changing this setting will clear the cache.</span><br>
        ${needsARestart}
        `
    })
    new Setting(containerEl)
      .setName('Ignore diacritics')
      .setDesc(diacriticsDesc)
      .addToggle(toggle =>
        toggle.setValue(settings.ignoreDiacritics).onChange(async v => {
          await database.clearCache()
          settings.ignoreDiacritics = v
          await saveSettings(this.plugin)
        })
      )

    // Disable Omnisearch
    const disableDesc = new DocumentFragment()
    disableDesc.createSpan({}, span => {
      span.innerHTML = `Disable Omnisearch on this device only.<br>
        ${needsARestart}`
    })
    new Setting(containerEl)
      .setName('Disable on this device')
      .setDesc(disableDesc)
      .addToggle(toggle =>
        toggle.setValue(isPluginDisabled()).onChange(async v => {
          if (v) {
            this.app.saveLocalStorage(K_DISABLE_OMNISEARCH, '1')
          } else {
            this.app.saveLocalStorage(K_DISABLE_OMNISEARCH) // No value = unset
          }
          new Notice('Omnisearch - Disabled. Please restart Obsidian.')
        })
      )

    // Clear cache data
    if (isCacheEnabled()) {
      const resetCacheDesc = new DocumentFragment()
      resetCacheDesc.createSpan({}, span => {
        span.innerHTML = `Erase all Omnisearch cache data.
          Use this if Omnisearch results are inconsistent, missing, or appear outdated.<br>
          ${needsARestart}`
      })
      new Setting(containerEl)
        .setName('Clear cache data')
        .setDesc(resetCacheDesc)
        .addButton(cb => {
          cb.setButtonText('Clear cache')
          cb.onClick(async () => {
            await database.clearCache()
          })
        })
    }
    //#endregion Danger Zone
  }

  weightSlider(cb: SliderComponent, key: keyof WeightingSettings): void {
    cb.setLimits(1, 5, 0.1)
      .setValue(settings[key])
      .setDynamicTooltip()
      .onChange(async v => {
        settings[key] = v
        await saveSettings(this.plugin)
      })
  }
}

export const DEFAULT_SETTINGS: OmnisearchSettings = {
  useCache: true,
  hideExcluded: false,
  ignoreDiacritics: true,
  indexedFileTypes: [] as string[],
  PDFIndexing: false,
  officeIndexing: false,
  imagesIndexing: false,
  unsupportedFilesIndexing: 'no',
  splitCamelCase: false,
  openInNewPane: false,
  vimLikeNavigationShortcut: app.vault.getConfig('vimMode') as boolean,

  ribbonIcon: true,
  showExcerpt: true,
  renderLineReturnInExcerpts: true,
  showCreateButton: false,
  highlight: true,
  showPreviousQueryResults: true,
  simpleSearch: false,
  fuzziness: '1',

  weightBasename: 3,
  weightDirectory: 2,
  weightH1: 1.5,
  weightH2: 1.3,
  weightH3: 1.1,
  weightUnmarkedTags: 1.1,

  httpApiEnabled: false,
  httpApiPort: '51361',
  httpApiNotice: true,

  welcomeMessage: '',
  verboseLogging: false,
} as const

export let settings = Object.assign({}, DEFAULT_SETTINGS) as OmnisearchSettings

export async function loadSettings(plugin: Plugin): Promise<void> {
  settings = Object.assign({}, DEFAULT_SETTINGS, await plugin.loadData())
  showExcerpt.set(settings.showExcerpt)
}

export async function saveSettings(plugin: Plugin): Promise<void> {
  await plugin.saveData(settings)
}

export function isPluginDisabled(): boolean {
  return app.loadLocalStorage(K_DISABLE_OMNISEARCH) === '1'
}

export function canIndexUnsupportedFiles(): boolean {
  return (
    settings.unsupportedFilesIndexing === 'yes' ||
    (settings.unsupportedFilesIndexing === 'default' &&
      !!app.vault.getConfig('showUnsupportedFiles'))
  )
}<|MERGE_RESOLUTION|>--- conflicted
+++ resolved
@@ -37,13 +37,9 @@
   PDFIndexing: boolean
   /** Enable Images indexing */
   imagesIndexing: boolean
-<<<<<<< HEAD
-=======
   /** Enable Office documents indexing */
   officeIndexing: boolean
-  /** Enable Excalidraw indexing */
-  excalidrawIndexing: boolean
->>>>>>> e618d4ca
+
   /** Enable indexing of unknown files */
   unsupportedFilesIndexing: 'yes' | 'no' | 'default'
   /** Activate the small 🔍 button on Obsidian's ribbon */
