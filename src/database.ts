--- conflicted
+++ resolved
@@ -3,11 +3,7 @@
 import type { IndexedDocument } from './globals'
 
 export class OmnisearchCache extends Dexie {
-<<<<<<< HEAD
-  public static readonly dbVersion = 6
-=======
   public static readonly dbVersion = 7
->>>>>>> 087ec5cc
   public static readonly dbPrefix = 'omnisearch/cache/'
   public static readonly dbName = OmnisearchCache.dbPrefix + app.appId
 
@@ -36,14 +32,9 @@
 
   //#region Table declarations
 
-<<<<<<< HEAD
-  pdf!: Dexie.Table<
-    { path: string; hash: string; size: number; text: string },
-=======
   pdf!: Dexie.Table<{ path: string; hash: string; text: string }, string>
   documents!: Dexie.Table<
     { path: string; mtime: number; document: IndexedDocument },
->>>>>>> 087ec5cc
     string
   >
   searchHistory!: Dexie.Table<{ id?: number; query: string }, number>
@@ -61,18 +52,6 @@
     return OmnisearchCache.instance
   }
 
-<<<<<<< HEAD
-  //#endregion Table declarations
-
-  public static getInstance() {
-    if (!OmnisearchCache.instance) {
-      OmnisearchCache.instance = new OmnisearchCache()
-    }
-    return OmnisearchCache.instance
-  }
-
-=======
->>>>>>> 087ec5cc
   private constructor() {
     super(OmnisearchCache.dbName)
     // Database structure
